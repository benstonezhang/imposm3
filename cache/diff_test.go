package cache

import (
	"io/ioutil"
	"os"
	"testing"
)

func TestInsertRefs(t *testing.T) {

	refs := make([]int64, 0, 1)

	refs = insertRefs(refs, 1)
	if refs[0] != 1 {
		t.Fatal(refs)
	}

	refs = insertRefs(refs, 10)
	if refs[0] != 1 && refs[1] != 10 {
		t.Fatal(refs)
	}

	// insert twice
	refs = insertRefs(refs, 10)
	if refs[0] != 1 && refs[1] != 10 {
		t.Fatal(refs)
	}

	// insert before
	refs = insertRefs(refs, 0)
	if refs[0] != 0 && refs[1] != 1 && refs[2] != 10 {
		t.Fatal(refs)
	}

	// insert after
	refs = insertRefs(refs, 12)
	if refs[0] != 0 && refs[1] != 1 && refs[2] != 10 && refs[3] != 12 {
		t.Fatal(refs)
	}

	// insert between
	refs = insertRefs(refs, 11)
	if refs[0] != 0 && refs[1] != 1 && refs[2] != 10 && refs[3] != 11 && refs[4] != 12 {
		t.Fatal(refs)
	}

}

<<<<<<< HEAD
=======
func TestMarshalRefs(t *testing.T) {
	refs := []int64{1890166659, -1890166659, 0, 1890166, 1890167, 1890167, 1890165}
	buf := marshalRefs(refs)

	t.Log(len(refs), len(buf))
	result := unmarshalRefs(buf)

	if len(result) != len(refs) {
		t.Fatal(result)
	}
	for i, ref := range refs {
		if result[i] != ref {
			t.Fatal(result)
		}
	}

}

>>>>>>> d62f11ff
func TestWriteDiff(t *testing.T) {
	cache_dir, _ := ioutil.TempDir("", "goposm_test")
	defer os.RemoveAll(cache_dir)

<<<<<<< HEAD
	cache, err := NewBunchRefCache(cache_dir, &osmCacheOptions.CoordsIndex)
=======
	cache, err := newRefIndex(cache_dir, &globalCacheOptions.CoordsIndex)
>>>>>>> d62f11ff
	if err != nil {
		t.Fatal()
	}

	for w := 0; w < 5; w++ {
		for n := 0; n < 200; n++ {
			cache.cache.add(cache.getBunchId(int64(n)), int64(n), int64(w))
		}
	}
	cache.Close()

<<<<<<< HEAD
	cache, err = NewBunchRefCache(cache_dir, &osmCacheOptions.CoordsIndex)
=======
	cache, err = newRefIndex(cache_dir, &globalCacheOptions.CoordsIndex)
>>>>>>> d62f11ff
	if err != nil {
		t.Fatal(err)
	}
	defer cache.Close()

	for n := 0; n < 200; n++ {
		refs := cache.Get(int64(n))
		if len(refs) != 5 {
			t.Fatal(refs)
		}
	}
}

func TestMarshalBunch(t *testing.T) {
	bunch := []IdRef{
		{123923123, []int64{1213123}},
		{123923133, []int64{1231237}},
		{123924123, []int64{912412210, 912412213}},
		{123924129, []int64{812412213}},
		{123924130, []int64{91241213}},
		{123924132, []int64{912412210, 9124213, 212412210}},
	}

	buf := MarshalBunch(bunch)
	newBunch := UnmarshalBunch(buf)

	t.Log(len(buf), float64(len(buf))/6.0)

	if len(newBunch) != 6 {
		t.Fatal(newBunch)
	}
	if newBunch[0].id != 123923123 || newBunch[0].refs[0] != 1213123 {
		t.Fatal(newBunch[0])
	}
	if newBunch[1].id != 123923133 || newBunch[1].refs[0] != 1231237 {
		t.Fatal(newBunch[1])
	}
	if newBunch[2].id != 123924123 || newBunch[2].refs[0] != 912412210 || newBunch[2].refs[1] != 912412213 {
		t.Fatal(newBunch[2])
	}
	if newBunch[5].id != 123924132 || newBunch[5].refs[2] != 212412210 {
		t.Fatal(newBunch[5])
	}
}

func BenchmarkMarshalBunch(b *testing.B) {
	bunch := []IdRef{
		{123923123, []int64{1213123}},
		{123923133, []int64{1231237}},
		{123924123, []int64{912412210, 912412213}},
		{123924129, []int64{812412213}},
		{123924130, []int64{91241213}},
		{123924132, []int64{912412210, 9124213, 212412210}},
	}

	for i := 0; i < b.N; i++ {
		buf := MarshalBunch(bunch)
		UnmarshalBunch(buf)
	}
}

func BenchmarkWriteDiff(b *testing.B) {
	b.StopTimer()
	cache_dir, _ := ioutil.TempDir("", "goposm_test")
	defer os.RemoveAll(cache_dir)

<<<<<<< HEAD
	cache, err := NewBunchRefCache(cache_dir, &osmCacheOptions.CoordsIndex)
=======
	cache, err := newRefIndex(cache_dir, &globalCacheOptions.CoordsIndex)
>>>>>>> d62f11ff
	if err != nil {
		b.Fatal()
	}
	defer cache.Close()

	b.StartTimer()
	for i := 0; i < b.N; i++ {
		for w := 0; w < 5; w++ {
			for n := 0; n < 200; n++ {
				cache.cache.add(cache.getBunchId(int64(n)), int64(n), int64(w))
			}
		}
	}

}

func TestMergeIdRefs(t *testing.T) {
	bunch := []IdRef{}

	bunch = mergeBunch(bunch, []IdRef{IdRef{50, []int64{1}}})
	if b := bunch[0]; b.id != 50 || b.refs[0] != 1 {
		t.Fatal(bunch)
	}

	// before
	bunch = mergeBunch(bunch, []IdRef{IdRef{40, []int64{3}}})
	if b := bunch[0]; b.id != 40 || b.refs[0] != 3 {
		t.Fatal(bunch)
	}

	// after
	bunch = mergeBunch(bunch, []IdRef{IdRef{70, []int64{4}}})
	if b := bunch[2]; b.id != 70 || b.refs[0] != 4 {
		t.Fatal(bunch)
	}

	// in between
	bunch = mergeBunch(bunch, []IdRef{IdRef{60, []int64{5}}})
	if b := bunch[2]; b.id != 60 || b.refs[0] != 5 {
		t.Fatal(bunch)
	}

	// same
	bunch = mergeBunch(bunch, []IdRef{IdRef{50, []int64{0, 5}}})
	if b := bunch[1]; b.id != 50 || b.refs[0] != 0 ||
		b.refs[1] != 1 || b.refs[2] != 5 {
		t.Fatal(bunch)
	}

	if len(bunch) != 4 {
		t.Fatal(bunch)
	}
}

func TestIdRefBunches(t *testing.T) {
	bunches := make(IdRefBunches)
	bunches.add(1, 100, 999)

	if r := bunches[1].idRefs[0]; r.id != 100 || r.refs[0] != 999 {
		t.Fatal(bunches)
	}

	// before
	bunches.add(1, 99, 888)
	if r := bunches[1].idRefs[0]; r.id != 99 || r.refs[0] != 888 {
		t.Fatal(bunches)
	}

	// after
	bunches.add(1, 102, 777)
	if r := bunches[1].idRefs[2]; r.id != 102 || r.refs[0] != 777 {
		t.Fatal(bunches)
	}

	// in between
	bunches.add(1, 101, 666)
	if r := bunches[1].idRefs[2]; r.id != 101 || r.refs[0] != 666 {
		t.Fatal(bunches)
	}

	// same id
	bunches.add(1, 100, 998)
	if r := bunches[1].idRefs[1]; r.id != 100 || r.refs[0] != 998 || r.refs[1] != 999 {
		t.Fatal(bunches)
	}

	if len(bunches) != 1 {
		t.Fatal(bunches)
	}
	if bunches[1].id != 1 {
		t.Fatal(bunches)
	}
	if len(bunches[1].idRefs) != 4 {
		t.Fatal(bunches)
	}
}<|MERGE_RESOLUTION|>--- conflicted
+++ resolved
@@ -46,14 +46,12 @@
 
 }
 
-<<<<<<< HEAD
-=======
 func TestMarshalRefs(t *testing.T) {
 	refs := []int64{1890166659, -1890166659, 0, 1890166, 1890167, 1890167, 1890165}
-	buf := marshalRefs(refs)
+	buf := MarshalRefs(refs)
 
 	t.Log(len(refs), len(buf))
-	result := unmarshalRefs(buf)
+	result := UnmarshalRefs(buf)
 
 	if len(result) != len(refs) {
 		t.Fatal(result)
@@ -66,32 +64,23 @@
 
 }
 
->>>>>>> d62f11ff
 func TestWriteDiff(t *testing.T) {
 	cache_dir, _ := ioutil.TempDir("", "goposm_test")
 	defer os.RemoveAll(cache_dir)
 
-<<<<<<< HEAD
-	cache, err := NewBunchRefCache(cache_dir, &osmCacheOptions.CoordsIndex)
-=======
-	cache, err := newRefIndex(cache_dir, &globalCacheOptions.CoordsIndex)
->>>>>>> d62f11ff
+	cache, err := NewRefIndex(cache_dir, &globalCacheOptions.CoordsIndex)
 	if err != nil {
 		t.Fatal()
 	}
 
 	for w := 0; w < 5; w++ {
 		for n := 0; n < 200; n++ {
-			cache.cache.add(cache.getBunchId(int64(n)), int64(n), int64(w))
+			cache.addToCache(int64(n), int64(w))
 		}
 	}
 	cache.Close()
 
-<<<<<<< HEAD
-	cache, err = NewBunchRefCache(cache_dir, &osmCacheOptions.CoordsIndex)
-=======
-	cache, err = newRefIndex(cache_dir, &globalCacheOptions.CoordsIndex)
->>>>>>> d62f11ff
+	cache, err = NewRefIndex(cache_dir, &globalCacheOptions.CoordsIndex)
 	if err != nil {
 		t.Fatal(err)
 	}
@@ -103,54 +92,7 @@
 			t.Fatal(refs)
 		}
 	}
-}
 
-func TestMarshalBunch(t *testing.T) {
-	bunch := []IdRef{
-		{123923123, []int64{1213123}},
-		{123923133, []int64{1231237}},
-		{123924123, []int64{912412210, 912412213}},
-		{123924129, []int64{812412213}},
-		{123924130, []int64{91241213}},
-		{123924132, []int64{912412210, 9124213, 212412210}},
-	}
-
-	buf := MarshalBunch(bunch)
-	newBunch := UnmarshalBunch(buf)
-
-	t.Log(len(buf), float64(len(buf))/6.0)
-
-	if len(newBunch) != 6 {
-		t.Fatal(newBunch)
-	}
-	if newBunch[0].id != 123923123 || newBunch[0].refs[0] != 1213123 {
-		t.Fatal(newBunch[0])
-	}
-	if newBunch[1].id != 123923133 || newBunch[1].refs[0] != 1231237 {
-		t.Fatal(newBunch[1])
-	}
-	if newBunch[2].id != 123924123 || newBunch[2].refs[0] != 912412210 || newBunch[2].refs[1] != 912412213 {
-		t.Fatal(newBunch[2])
-	}
-	if newBunch[5].id != 123924132 || newBunch[5].refs[2] != 212412210 {
-		t.Fatal(newBunch[5])
-	}
-}
-
-func BenchmarkMarshalBunch(b *testing.B) {
-	bunch := []IdRef{
-		{123923123, []int64{1213123}},
-		{123923133, []int64{1231237}},
-		{123924123, []int64{912412210, 912412213}},
-		{123924129, []int64{812412213}},
-		{123924130, []int64{91241213}},
-		{123924132, []int64{912412210, 9124213, 212412210}},
-	}
-
-	for i := 0; i < b.N; i++ {
-		buf := MarshalBunch(bunch)
-		UnmarshalBunch(buf)
-	}
 }
 
 func BenchmarkWriteDiff(b *testing.B) {
@@ -158,11 +100,7 @@
 	cache_dir, _ := ioutil.TempDir("", "goposm_test")
 	defer os.RemoveAll(cache_dir)
 
-<<<<<<< HEAD
-	cache, err := NewBunchRefCache(cache_dir, &osmCacheOptions.CoordsIndex)
-=======
-	cache, err := newRefIndex(cache_dir, &globalCacheOptions.CoordsIndex)
->>>>>>> d62f11ff
+	cache, err := NewRefIndex(cache_dir, &globalCacheOptions.CoordsIndex)
 	if err != nil {
 		b.Fatal()
 	}
@@ -172,90 +110,9 @@
 	for i := 0; i < b.N; i++ {
 		for w := 0; w < 5; w++ {
 			for n := 0; n < 200; n++ {
-				cache.cache.add(cache.getBunchId(int64(n)), int64(n), int64(w))
+				cache.addToCache(int64(n), int64(w))
 			}
 		}
 	}
 
-}
-
-func TestMergeIdRefs(t *testing.T) {
-	bunch := []IdRef{}
-
-	bunch = mergeBunch(bunch, []IdRef{IdRef{50, []int64{1}}})
-	if b := bunch[0]; b.id != 50 || b.refs[0] != 1 {
-		t.Fatal(bunch)
-	}
-
-	// before
-	bunch = mergeBunch(bunch, []IdRef{IdRef{40, []int64{3}}})
-	if b := bunch[0]; b.id != 40 || b.refs[0] != 3 {
-		t.Fatal(bunch)
-	}
-
-	// after
-	bunch = mergeBunch(bunch, []IdRef{IdRef{70, []int64{4}}})
-	if b := bunch[2]; b.id != 70 || b.refs[0] != 4 {
-		t.Fatal(bunch)
-	}
-
-	// in between
-	bunch = mergeBunch(bunch, []IdRef{IdRef{60, []int64{5}}})
-	if b := bunch[2]; b.id != 60 || b.refs[0] != 5 {
-		t.Fatal(bunch)
-	}
-
-	// same
-	bunch = mergeBunch(bunch, []IdRef{IdRef{50, []int64{0, 5}}})
-	if b := bunch[1]; b.id != 50 || b.refs[0] != 0 ||
-		b.refs[1] != 1 || b.refs[2] != 5 {
-		t.Fatal(bunch)
-	}
-
-	if len(bunch) != 4 {
-		t.Fatal(bunch)
-	}
-}
-
-func TestIdRefBunches(t *testing.T) {
-	bunches := make(IdRefBunches)
-	bunches.add(1, 100, 999)
-
-	if r := bunches[1].idRefs[0]; r.id != 100 || r.refs[0] != 999 {
-		t.Fatal(bunches)
-	}
-
-	// before
-	bunches.add(1, 99, 888)
-	if r := bunches[1].idRefs[0]; r.id != 99 || r.refs[0] != 888 {
-		t.Fatal(bunches)
-	}
-
-	// after
-	bunches.add(1, 102, 777)
-	if r := bunches[1].idRefs[2]; r.id != 102 || r.refs[0] != 777 {
-		t.Fatal(bunches)
-	}
-
-	// in between
-	bunches.add(1, 101, 666)
-	if r := bunches[1].idRefs[2]; r.id != 101 || r.refs[0] != 666 {
-		t.Fatal(bunches)
-	}
-
-	// same id
-	bunches.add(1, 100, 998)
-	if r := bunches[1].idRefs[1]; r.id != 100 || r.refs[0] != 998 || r.refs[1] != 999 {
-		t.Fatal(bunches)
-	}
-
-	if len(bunches) != 1 {
-		t.Fatal(bunches)
-	}
-	if bunches[1].id != 1 {
-		t.Fatal(bunches)
-	}
-	if len(bunches[1].idRefs) != 4 {
-		t.Fatal(bunches)
-	}
 }